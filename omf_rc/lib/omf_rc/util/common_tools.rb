#
# Copyright (c) 2012 National ICT Australia (NICTA), Australia
#
# Permission is hereby granted, free of charge, to any person obtaining a copy
# of this software and associated documentation files (the "Software"), to deal
# in the Software without restriction, including without limitation the rights
# to use, copy, modify, merge, publish, distribute, sublicense, and/or sell
# copies of the Software, and to permit persons to whom the Software is
# furnished to do so, subject to the following conditions:
#
# The above copyright notice and this permission notice shall be included in
# all copies or substantial portions of the Software.
#
# THE SOFTWARE IS PROVIDED "AS IS", WITHOUT WARRANTY OF ANY KIND, EXPRESS OR
# IMPLIED, INCLUDING BUT NOT LIMITED TO THE WARRANTIES OF MERCHANTABILITY,
# FITNESS FOR A PARTICULAR PURPOSE AND NONINFRINGEMENT.  IN NO EVENT SHALL THE
# AUTHORS OR COPYRIGHT HOLDERS BE LIABLE FOR ANY CLAIM, DAMAGES OR OTHER
# LIABILITY, WHETHER IN AN ACTION OF CONTRACT, TORT OR OTHERWISE, ARISING FROM,
# OUT OF OR IN CONNECTION WITH THE SOFTWARE OR THE USE OR OTHER DEALINGS IN
# THE SOFTWARE.
#

#
# This module defines a Utility with some common work blocks that could be
# useful to any type of Resource Proxy (RP)
#
module OmfRc::Util::CommonTools
  include OmfRc::ResourceProxyDSL

  # This utility block logs an error/warn String S on the resource proxy side
  # and publish an INFORM message on the resources pubsub topic. This INFORM
  # message will have the type ERROR/WARN, and its 'reason' element set to the
  # String S
  #
<<<<<<< HEAD
  %w(error warn).each do |type|
    work("log_inform_#{type}") do |res, msg|
      logger.send(type, msg)
      res.comm.publish(res.uid,
                       OmfCommon::Message.inform(type.upcase) do |message|
                         message.element('reason' , msg)
                       end)
=======
  # @yieldparam [String] msg the error or warning message
  #
	%w(error warn).each do |type|
		work("log_inform_#{type}") do |res, msg|
		  logger.send(type, msg)
      res.comm.publish(
        res.uid,
        OmfCommon::Message.inform(type.upcase) do |message|
          message.element('reason' , msg)
        end
      )
>>>>>>> 223d67a1
    end
  end

  # This utility block returns true if its given value parameter is a Boolean,
  # which in Ruby means that it is either of the class TrueClass or FalseClass
  #
  # @yieldparam [Object] obj the Object to test as Boolean
  #
  # [Boolean] true or fals
  #
  work('boolean?') do |res,obj|
    result = false
    result = true if obj.kind_of?(TrueClass) || obj.kind_of?(FalseClass)
    result
  end
end<|MERGE_RESOLUTION|>--- conflicted
+++ resolved
@@ -32,27 +32,17 @@
   # message will have the type ERROR/WARN, and its 'reason' element set to the
   # String S
   #
-<<<<<<< HEAD
+  # @yieldparam [String] msg the error or warning message
+  #
   %w(error warn).each do |type|
     work("log_inform_#{type}") do |res, msg|
       logger.send(type, msg)
-      res.comm.publish(res.uid,
-                       OmfCommon::Message.inform(type.upcase) do |message|
-                         message.element('reason' , msg)
-                       end)
-=======
-  # @yieldparam [String] msg the error or warning message
-  #
-	%w(error warn).each do |type|
-		work("log_inform_#{type}") do |res, msg|
-		  logger.send(type, msg)
       res.comm.publish(
         res.uid,
         OmfCommon::Message.inform(type.upcase) do |message|
           message.element('reason' , msg)
         end
       )
->>>>>>> 223d67a1
     end
   end
 
