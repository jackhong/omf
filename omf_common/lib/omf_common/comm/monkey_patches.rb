
#require 'omf_common/message_provider/json/json_message'

module OmfRc
  module ResourceProxy
    require 'omf_rc/resource_proxy/abstract_resource'

    class AbstractResource

      # Initialisation
      #
      # @param [Symbol] type resource proxy type
      # @param [Hash] opts options to be initialised
      # @option opts [String] :uid Unique identifier
      # @option opts [String] :hrn Human readable name
      # @option opts [Hash] :property A hash for keeping internal state
      # @option opts [Hash] :instrument A hash for keeping instrumentation-related state
      #
      def initialize(type, opts = nil, comm = nil)
        #puts "IIIII => #{opts.inspect}"
        @opts = Hashie::Mash.new(opts)
        @type = type
        @uid = @opts.uid || SecureRandom.uuid
        @children ||= []
        @membership ||= []
        if @hrn = @opts.hrn
          @hrn = @hrn.to_s
          @membership << @hrn
        end
        @topics = [] # fill in below

        # Really not sure what I'm doing here!
        @property = @opts
        OmfCommon.comm.subscribe(@hrn ? [@uid, @hrn] : @uid) do |t|
          if t.id.to_s == @uid
            @topics << t
          end
          if t.error?
              warn "Could not create topic '#{uid}', will shutdown, trying to clean up old topics. Please start it again once it has been shutdown."
              OmfCommon.comm.disconnect()
          else
            t.inform(:creation_ok, { hrn: @hrn }, { resource_id: @uid, resource_address: t.address })

            t.on_message do |imsg|
              info ">>>> #{t.id}: #{imsg}"
              process_omf_message(imsg, t)
            end
          end
        end
      end

      # Return the publicable 'routable'  address for this resource
      #
      def resource_address()
        @topics[0].address
      end

      # Parse omf message and execute as instructed by the message
      #
      def process_omf_message(message, topic)
        unless message.is_a? OmfCommon::Message
          raise ArgumentError, "Expected Message, but got '#{message.class}'"
          #message = OmfCommon::Message.new(props.dup)
        end
        #puts "PPP(#{topic.id}|#{uid})-> #{message}"
        objects_by_topic(topic.id.to_s).each do |obj|
          #puts "TTT(#{self})-> #{obj}"
          if OmfCommon::Measure.enabled?
            OmfRc::ResourceProxy::MPReceived.inject(Time.now.to_f, self.uid, topic, message.msg_id)
          end
          execute_omf_operation(message, obj, topic)
        end
      end

      def execute_omf_operation(message, obj, topic)
        begin
          response_h = handle_message(message, obj)
        rescue Exception => ex
          err_resp = message.create_inform_reply_message()
          err_resp[:reason] = ex.to_s
          error "Encountered exception, returning ERROR message"
<<<<<<< HEAD
          debug ex.message
=======
>>>>>>> 233e5720
          debug ex.backtrace.join("\n")
          return inform(:error, err_resp, topic)
        end

        case message.operation
        when :create
          inform(:creation_ok, response_h, topic)
        when :request, :configure
          inform(:status, response_h, topic)
        when :release
          OmfCommon.eventloop.after(RELEASE_WAIT) do
            inform(:released, response_h, topic)
          end
        end
      end

      def handle_message(message, obj)
        response = message.create_inform_reply_message()
        response.inform_to inform_to_address(obj, message.publish_to)

        case message.operation
        when :create
          handle_create_message(message, obj, response)
        when :request
          response = handle_request_message(message, obj, response)
        when :configure
          handle_configure_message(message, obj, response)
        when :release
          resource_id = message.resource_id
          released_obj = obj.release(resource_id)
          # TODO: Under what circumstances would 'realease_obj' be NIL
          response[:resource_id] = released_obj ? released_obj.uid : resource_id
          #response[:resource_address] = OmfCommon::CommProvider::Local::Topic.address_for(response[:resource_id])
          response[:resource_address] = released_obj ? released_obj.resource_address() : resource_address()
        when :inform
          nil # We really don't care about inform messages which created from here
        else
          raise StandardError, <<-ERROR
            Invalid message received (Unknown OMF operation #{message.operation}): #{message}.
            Please check protocol schema of version #{OmfCommon::PROTOCOL_VERSION}.
          ERROR
        end
        response
      end

      def handle_create_message(message, obj, response)
        new_name = message[:name] || message[:hrn]
        new_opts = {hrn: new_name}
        new_obj = obj.create(message[:type], new_opts)
        exclude = [:type, :hrn, :name]
        message.each_property do |key, value|
          unless exclude.include?(key)
            method_name = "configure_#{key}"
            new_obj.__send__(method_name, value)
          end
        end
        new_obj.after_initial_configured if new_obj.respond_to? :after_initial_configured
        response.resource_id = new_obj.uid
        # FIXME At this point topic for new instance has not been created.
        response.resource_address = new_obj.resource_address rescue new_obj.uid
      end

      def handle_configure_message(message, obj, response)
        message.each_property do |key, value|
          method_name =  "#{message.operation.to_s}_#{key}"
          p_value = message[key]
          response[key] ||= obj.__send__(method_name, p_value)
        end
      end

     def handle_request_message(message, obj, response)
        allowed_properties = obj.request_available_properties.request - [:message]
        # Checking of the request is for us should happen in the more generic GUARD
        # message.each_bound_request_property do |name, value|
          # puts "CHECK: #{name} == #{value}"
          # unless allowed_properties.include?(name)
            # raise ArgumentError, "Unknown 'requestable' property '#{name}'"
          # end
          # method_name = "request_#{name}"
          # return nil unless obj.__send__(method_name) == value
          # response[name] = value # return the constrained value as well
        # end
        # OK, looks like the request is for us
        have_unbound = false
        message.each_unbound_request_property do |name|
          puts "NAME>> #{name.inspect}"

          unless allowed_properties.include?(name.to_sym)
            raise ArgumentError, "Unknown 'requestable' property '#{name}'. Allowed properties are: #{allowed_properties.join(', ')}"
          end
          method_name = "request_#{name}"
          response[name] = obj.__send__(method_name)
          have_unbound = true
        end
        unless have_unbound
          # return ALL properties
          allowed_properties.each do |name|
            method_name = "request_#{name}"
            response[name] = obj.__send__(method_name)
          end
        end
        response
      end

      # Publish an inform message
      # @param [Symbol] inform_type the type of inform message
      # @param [Hash | Hashie::Mash | Exception | String] inform_data the type of inform message
      def inform(inform_type, inform_data, topic = nil)
        topic ||= @topics.first
        if inform_data.is_a? Hash
          message = OmfCommon::Message.create_inform_message(inform_type.to_s.upcase, inform_data.dup)
        else
          message = inform_data
        end
        inform_data = Hashie::Mash.new(inform_data) if inform_data.class == Hash

        case inform_type
        when :creation_failed, :error
          unless inform_data.kind_of? Exception
            raise ArgumentError, "FAILED message requires an Exception (or MessageProcessError)"
          end
        when :creation_ok, :released
          unless message.resource_id && message.resource_address
            raise ArgumentError, "CREATED or RELEASED message require core element 'resource_id' and 'resource_address'"
          end
        when :status
          # unless (message.inform_type ||= :status) == :status
            # raise ArgumentError, "STATUS message requires a hash represents properties"
          # end
        end

        context_id = inform_data.context_id if inform_data.respond_to? :context_id
        inform_to = inform_data.inform_to if inform_data.respond_to? :inform_to
        inform_to ||= self.uid

        # params = {}
        # params[:context_id] = context_id if context_id
        # case inform_type
        # when :created
          # message[:resource_id] = inform_data.resource_id
          # message[:resource_address] = inform_data.resource_id
        # when :status
          # inform_data.status.each_pair { |k, v| params[k] = v }
        # when :released
          # params[:resource_id] = inform_data.resource_id
        # when :error, :warn
          # params[:reason] = (inform_data.message rescue inform_data)
          # logger.__send__(inform_type, (inform_data.message rescue inform_data))
        # when :failed
          # params[:reason] = inform_data.message
        # end

        message.inform_type = inform_type

        topic.publish(message)

        OmfRc::ResourceProxy::MPPublished.inject(Time.now.to_f,
          self.uid, inform_to, "should be message_id") if OmfCommon::Measure.enabled?
      end

      # Release a child resource
      #
      # @return [AbstractResource] Relsead child or nil if error
      #
      def release(resource_id)
        if (child = children.find { |v| v.uid.to_s == resource_id.to_s })
          if child.release_self()
            children.delete(child)
            child
          else
            child = nil
          end
        else
          warn "#{resource_id} does not belong to #{self.uid}(#{self.hrn}) - #{children.inspect}"
        end
        child
      end

      # Release this resource. Should ONLY be called by parent resource.
      #
      # Return true if successful
      #
      def release_self
        # Release children resource recursively
        children.dup.each do |c|
          if c.release_self
            children.delete(c)
          end
        end
        return false unless children.empty?
        info "Releasing hrn: #{hrn}, uid: #{uid}"
        self.before_release if self.respond_to? :before_release
        props = {
          resource_id: uid,
          resource_address: resource_address #OmfCommon::CommProvider::Local::Topic.address_for(uid)
        }
        props[:hrn] = hrn if hrn
        inform :released, props


        # clean up topics
        @topics.each do |t|
          t.unsubscribe
        end

        true
      end


      # If method missing, try the property mash
      def method_missing(method_name, *args)
        warn "Method missing '#{method_name}'"
        # if (method_name =~ /request_(.+)/)
          # property.key?($1) ? property.send($1) : (raise OmfRc::UnknownPropertyError, method_name.to_s)
        # elsif (method_name =~ /configure_(.+)/)
          # property.key?($1) ? property.send("[]=", $1, *args) : (raise OmfRc::UnknownPropertyError, method_name.to_s)
        # else
          super
        # end
      end

    end
  end


  require 'omf_rc/resource_proxy_dsl'
  module ResourceProxyDSL

    DEF_ACCESS = [:configure, :request]

    module ClassMethods
      # Define internal property
      def property(name, opts = {})
        opts = Hashie::Mash.new(opts)

        define_method("def_property_#{name}") do |*args, &block|
          self.property[name] ||= opts[:default]
        end

        access = opts.access || DEF_ACCESS
        access.each do |a|
          case a
          when :configure
            define_method("configure_#{name}") do |val|
              self.property[name] = val
            end

          when :request
            define_method("request_#{name}") do
              self.property[name]
            end

          else
            raise "Unnown access type '#{a}'"
          end
        end
      end
    end
  end

end<|MERGE_RESOLUTION|>--- conflicted
+++ resolved
@@ -79,10 +79,7 @@
           err_resp = message.create_inform_reply_message()
           err_resp[:reason] = ex.to_s
           error "Encountered exception, returning ERROR message"
-<<<<<<< HEAD
           debug ex.message
-=======
->>>>>>> 233e5720
           debug ex.backtrace.join("\n")
           return inform(:error, err_resp, topic)
         end
