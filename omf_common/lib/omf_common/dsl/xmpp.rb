--- conflicted
+++ resolved
@@ -27,11 +27,6 @@
       end
 
       # Shut down XMPP connection
-<<<<<<< HEAD
-      def disconnect
-        shutdown
-        OmfCommon::DSL::Xmpp::MPConnection.inject(Time.now.to_f, jid, 'disconnect') if OmfCommon::Measure.enabled?
-=======
       def disconnect(opts = {})
         if opts[:delete_affiliations]
           affiliations do |a|
@@ -56,7 +51,7 @@
         else
           shutdown
         end
->>>>>>> f51f10dd
+        OmfCommon::DSL::Xmpp::MPConnection.inject(Time.now.to_f, jid, 'disconnect') if OmfCommon::Measure.enabled?
       end
 
       # Create a new pubsub topic with additional configuration
@@ -76,11 +71,6 @@
       # Subscribe to a pubsub topic
       #
       # @param [String] topic Pubsub topic name
-<<<<<<< HEAD
-      def subscribe(topic, &block)
-        pubsub.subscribe(topic, nil, default_host, &callback_logging(__method__, topic, &block))
-        MPSubscription.inject(Time.now.to_f, jid, 'join', topic) if OmfCommon::Measure.enabled?
-=======
       # @param [Hash] opts
       # @option opts [Boolean] :create_if_non_existent create the topic if non-existent, use this option with caution
       def subscribe(topic, opts = {}, &block)
@@ -97,7 +87,7 @@
         else
           pubsub.subscribe(topic, nil, default_host, &callback_logging(__method__, topic, &block))
         end
->>>>>>> f51f10dd
+        MPSubscription.inject(Time.now.to_f, jid, 'join', topic) if OmfCommon::Measure.enabled?
       end
 
       # Un-subscribe all existing subscriptions from all pubsub topics.
