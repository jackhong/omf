#!/usr/bin/env ruby

abort "Please use Ruby 1.9.3 or higher" if RUBY_VERSION < "1.9.3"

# The following is to work around a bug in activesupport triggered by
# the JWT library which is used only in the AMQP transport, os it
# fails quietly if that library is not installed in XMPP deployments
begin; require 'json/jwt'; rescue Exception; end

require 'optparse'
require 'socket'

require 'omf_rc'
require 'omf_rc/resource_factory'

$stdout.sync = true

#
# Class to start an OMF RC. The configuration parameters can be set
# in decreasing priority through the command line,  configuration
# file and default settings (see @def_opts).
#
# For historic reasons and to make this implementation more interesting
# there are two different config file formats. A 'normal' one inherited from
# earlier version of OMF, and an 'advanced' one which is identical to the
# format accepted by OmfCommon.init(). To maintain some level of sanity,
# only one configuration file is accepted.
#
# Having said that, there is one exception and that relates to the 'oml'
# configuration which is stripped out first and handed to the OML4R library
# during command line parsing.
#
class OmfRcRunner
  def initialize()
    @executable_name = File.basename($PROGRAM_NAME)
    @oml_enabled = false
<<<<<<< HEAD
    begin
      @gem_version = Gem::Specification.find_by_name('omf_rc').version.to_s
    rescue Exception
      @gem_version = 'Unknown'
    end
    
=======
    @gem_version = Gem::Specification.find_by_name('omf_rc').version.to_s

>>>>>>> 178a1d3e
    @node_id = Socket.gethostname

    @def_opts = {
      uid: @node_id,
      uri: "xmpp:#{@node_id}-#{Process.pid}:#{@node_id}-#{Process.pid}@localhost",
      environment: 'production',
      debug: false
    }
    @copts = {}

    @gopts = {
      config_file: nil,
      adv_config_file: nil,
      logging_configfile: nil,
      environment: nil
    }

    @opts = {}
    @omlopts = {appName: @executable_name}
  end

  def run()
    setup()
    OmfCommon::Measure.enable if @oml_enabled

    OmfCommon.init(@gopts[:environment], @opts) do |el|
      # Load a customised logging set up if provided
      OmfCommon.load_logging_config(@gopts[:logging_configfile]) if @gopts[:logging_configfile]

      info "Starting OMF Resource Controller version '#{@gem_version}'"

      #el.on_int_signal do # Implementation missing
      Signal.trap("SIGINT") do
        # TODO: Should release resources first
        info "Stopping ..."
        OmfCommon.comm.disconnect
      end

      # Load extensions
      if @opts[:add_default_factories] != false
        OmfRc::ResourceFactory.load_default_resource_proxies
      end

      @opts[:factories].each do |f|
        if (req = f[:require])
          begin
            info "Try to load resource module '#{req}'"
            require(req)
          rescue LoadError => e
            error e.message
          end
        end
      end

      OmfCommon.comm.on_connected do |comm|
        info "Connected using #{comm.conn_info}"

        #if @opts[:auth] && @optss[:auth][:root_cert_dir]
        #  OmfCommon::Auth::CertificateStore.instance.register_default_certs(@opts[:auth][:root_cert_dir])
        #end
        #OmfCommon::Auth::CertificateStore.instance.register(entity) if entity

        @opts[:resources].each do |res_opts|
          rtype = res_opts.delete(:type)
          res_creation_opts = res_opts.delete(:creation_opts)
          res_creation_opts ||= res_opts.delete(:create_opts)
          res_creation_opts ||= {}
          #res_opts[:certificate] = entity if entity
          begin
            OmfRc::ResourceFactory.create(rtype, res_opts, res_creation_opts)
          rescue => e
            error "#{e.message}\n#{e.backtrace.join("\n")}"
          end
        end

      end
    end
    info "Stopping OMF Resource Controller version '#{@gem_version}'"
  end

  def setup()
    oml_init() # calls parse_config_files()
    unless @opts[:communication][:url]
      puts "Error: Missing parameters to connect to a PubSub Server (see --help)"
      exit(1)
    end

    opts = @opts
    # TODO: This needs to be fixed
    if opts[:auth]
      if File.exist?(opts[:auth][:entity_cert]) && File.exist?(opts[:auth][:entity_key])
        entity = OmfCommon::Auth::Certificate.create_from_x509(File.read(opts[:auth][:entity_cert]),
                                                               File.read(opts[:auth][:entity_key]))
      end
    end
    opts[:communication][:auth] = {} if entity
  end

  def parse_config_files()
    @opts = {communication: {}, resources: [], factories: [], add_default_factories: true}
    config_file = @gopts[:config_file]
    adv_config_file = @gopts[:adv_config_file]
    if config_file && adv_config_file
      puts "To avoid any unexpected surprises, you should stick to one form of config file"
      exit(1)
    end

    if !config_file && !adv_config_file
      puts "You must specify a config file"
      exit(1)
    end

    if config_file
      cfg_opts =  OmfCommon.load_yaml(config_file, symbolize_keys: true, erb_process: true)
      copts = @def_opts.merge(cfg_opts.merge(@copts))
      @opts[:communication][:url] = copts[:uri]
      if auth = copts[:auth]
        @opts[:communication][:auth] = auth
      end
      @opts[:resources] = copts[:resources] || [{ type: :node, uid: copts[:uid] }]
      @opts[:factories] = copts[:factories] if copts[:factories]
      if copts[:add_default_factories] == false
        @opts[:add_default_factories] = false
      end
      @gopts[:environment] ||= copts[:environment]
      @omlopts.merge(copts[:oml] || {}) {|k, v1, v2| v1 } # merge in place as OML may hold @omlopts
    end

    if adv_config_file
      aopts =  OmfCommon.load_yaml(adv_config_file, symbolize_keys: true, erb_process: true)
      aenv = aopts.delete(:environment)
      @gopts[:environment] ||= @copts[:environment] || aenv || @def_opts[:environment]
      @opts.merge!(aopts)
      # need to do a merge! to update the hash passed into OML.init already
      @omlopts.merge!(@opts.delete(:oml) || {}) {|k, v1, v2| v1 || v2 } # merge in place as OML may hold @omlopts
    end
  end

  def oml_init
    begin
      @omlopts[:afterParse] = lambda {|o| parse_config_files() }
      @oml_enabled = OML4R::init(ARGV, @omlopts) do |op|
        op.banner = "OMF Resource Controller version '#{@gem_version}'\n"
        op.banner += "Usage: #{@executable_name} [options]"

        op.on("-c CONFIGFILE", "Configuration File") do |file|
          @gopts[:config_file] = file
        end

        op.on("-a ADVANCED_CONFIGFILE", "Advanced Configuration File") do |file|
          @gopts[:adv_config_file] = file
        end

        op.on("--log_config CONFIGFILE", "Logging Configuration File") do |file|
          @gopts[:logging_configfile] = file
        end

        # op.on("-u URI", "Communication URI [#{@def_opts[:uri]}") do |uri|
        #   @copts[:uri] = uri
        # end

        op.on("-e ENVIRONMENT", "Environment (development, production ...) [#{@def_opts[:environment]}]") do |e|
          @gopts[:environment] = e
        end

        # op.on("-i UID", "UID (and pubsub topic) of the resource, [#{@def_opts[:uid]}]") do |uid|
        #   @copts[:uid] = uid
        # end

        op.on("-v", "--version", "Show version") do
          puts "OMF Resource Controller version '#{@gem_version}'"
          exit
        end

        op.on("-h", "--help", "Show this message") do
          puts op
          exit
        end
      end
    rescue OML4R::MissingArgumentException => e
      puts "Warning: #{e.message} to instrument this RC, so it will run without instrumentation. (see --oml-help)"
    rescue => e
      puts e.message
      #puts e.backtrace
      exit(1)
    end
  end
end

OmfRcRunner.new().run()<|MERGE_RESOLUTION|>--- conflicted
+++ resolved
@@ -34,17 +34,11 @@
   def initialize()
     @executable_name = File.basename($PROGRAM_NAME)
     @oml_enabled = false
-<<<<<<< HEAD
     begin
       @gem_version = Gem::Specification.find_by_name('omf_rc').version.to_s
     rescue Exception
       @gem_version = 'Unknown'
     end
-    
-=======
-    @gem_version = Gem::Specification.find_by_name('omf_rc').version.to_s
-
->>>>>>> 178a1d3e
     @node_id = Socket.gethostname
 
     @def_opts = {
