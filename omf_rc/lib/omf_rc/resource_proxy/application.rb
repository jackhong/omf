# Copyright (c) 2012 National ICT Australia Limited (NICTA).
# This software may be used and distributed solely under the terms of the MIT license (License).
# You should find a copy of the License in LICENSE.TXT or at http://opensource.org/licenses/MIT.
# By downloading or using this software you accept the terms and the liability disclaimer in the License.

# This module defines a Resource Proxy (RP) for an Application.
# For a detailed usage tutorial see {file:doc/DEVELOPERS.mkd Resource Proxy tutorial}
#
# Utility dependencies: platform_toos, common_tools
#
# This Application Proxy has the following properties:
#
# - binary_path (String) the path to the binary of this app
# - pkg_tarball (String) the URI of the installation tarball of this app
# - pkg_ubuntu (String) the name of the Ubuntu package for this app
# - pkg_fedora (String) the name of the Fedora package for this app
# - state (String) the state of this Application RP
#   (stopped, running, paused, installed)
# - installed (Boolean) is this application installed? (default false)
# - force_tarball_install (Boolean) if true then force the installation
#   from tarball even if other distribution-specific installation are
#   available (default false)
# - map_err_to_out (Boolean) if true then map StdErr to StdOut for this
#   app (default false)
# - platform (Symbol) the OS platform where this app is running
# - environment (Hash) the environment variables to set prior to starting
#   this app. { k1 => v1, ... } will result in "env -i K1=v1 ... "
#   (with k1 being either a String or a Symbol)
# - clean_env (Boolean) if true, application will be executed in a clean environment (env -i). Default is TRUE.
# - use_oml (Boolean) if true enable OML for this application (default false)
# - oml_loglevel (Integer) set a specific OML log level (default unset)
# - oml_logfile (String) set a specific path for OML log file (default unset)
# - oml_configfile (String) path of the OML config file (optional)
# - oml (Hash) OML specific properties (optional), this Hash contains the
#   following keys:
#       - :available_mps (Array) list of available OML Measurement Points (Hash)
#       - :collection (Hash) list of required OML Measurement Stream to collect
#           when this application is running (defined in liboml2.conf manpage)
#           http://omf.mytestbed.net/doc/oml/html/liboml2.conf.html
#       - :experiment (String) name of the experiment in which this application
#           is running
#       - :id (String) OML id to use for this application when it is running
# - parameters (Hash) the command line parameters available for this app.
#   This hash is of the form: { :param1 => attribut1, ... }
#   with param1 being the id of this parameter for this Proxy and
#   with attribut1 being another Hash with the following possible
#   keys and values (all are optional):
#     :cmd (String) the command line for this parameter
#     :order (Fixnum) the appearance order on the command line, default FIFO
#     :dynamic (Boolean) parameter can be dynammically changed, default false
#     :type (Numeric|String|Boolean) this parameter's type
#     :default value given by default to this parameter
#     :value value to set for this parameter
#     :mandatory (Boolean) this parameter is mandatory, default false
#
# Note: this application proxy will merge new Hash values for the properties
# environment, oml, and parameters properties with the old Hash values.
#
# Two examples of valid parameters definition are:
#
#     { :host => {:default => 'localhost', :type => 'String',
#             :mandatory => true, :order => 2},
#       :port => {:default => 5000, :type => 'Numeric', :cmd => '-p',
#             :mandatory => true, :order => 1},
#       :size => {:default => 512, :type => 'Numeric', :cmd => '--pkt-size',
#             :mandatory => true, :dynamic => true}
#       :title => {:type => 'String', :mandatory => false}
#     }
#
# and
#
#     { :title => {:value => "My First Application"} }
#
module OmfRc::ResourceProxy::Application
  include OmfRc::ResourceProxyDSL
  # @!macro extend_dsl

  require 'omf_common/exec_app'

  register_proxy :application
  # @!parse include OmfRc::Util::PlatformTools
  # @!parse include OmfRc::Util::CommonTools
  utility :platform_tools
  utility :common_tools

  MAX_PARAMETER_NUMBER = 1000
  DEFAULT_MANDATORY_PARAMETER = false

  property :app_id, :default => nil
  property :description, :default => ''
  property :binary_path, :default => nil
  property :quiet, :default => false
  property :platform, :default => nil
  property :pkg_tarball, :default => nil
  property :tarball_install_path, :default => '/'
  property :force_tarball_install, :default => false
  property :pkg_ubuntu, :default => nil
  property :pkg_fedora, :default => nil
  property :state, :default => :stopped
  property :installed, :default => false
  property :map_err_to_out, :default => false
  property :event_sequence, :default => 0
  property :parameters, :default => Hashie::Mash.new
  property :environments, :default => Hashie::Mash.new
  property :clean_env, :default => true
  property :use_oml, :default => false
  property :oml_configfile, :default => nil
  property :oml, :default => Hashie::Mash.new
  property :oml_logfile, :default => nil
  property :oml_loglevel, :default => nil

  # @!macro group_hook
  #
  # hook :before_ready do |res|
    # define_method("on_app_event") { |*args| process_event(self, *args) }
  # end

  hook :before_release do |app|
    app.configure_state(:stopped)
  end

  # @!macro hook
  # @!method after_initial_configured
  hook :after_initial_configured do |res|
    # if state was set to running or installing from the create we need
    # to make sure that this happens!
    if res.property.state.to_s.downcase.to_sym == :running
      res.property.state = :stopped
      res.switch_to_running
    elsif res.property.state.to_s.downcase.to_sym == :installing
      res.property.state = :stopped
      res.switch_to_installing
    end
  end

  # @!endgroup

  # This method processes an event coming from the application instance, which
  # was started by this Resource Proxy (RP). It is a callback, which is usually
  # called by the ExecApp class in OMF
  #
  # @param [AbstractResource] res this RP
  # @param [String] event_type the type of event from the app instance
  #                 (STARTED, EXIT, STDOUT, STDERR)
  # @param [String] app_id the id of the app instance
  # @param [String] msg the message carried by the event
  def process_event(res, event_type, app_id, msg)
      logger.info "App Event from '#{app_id}' "+
                  "(##{res.property.event_sequence}) - "+
                  "#{event_type}: '#{msg}'"
      res.property.event_sequence += 1
      res.property.installed = true if app_id.include?("_INSTALL") &&
                                       event_type.to_s.include?('EXIT') &&
                                       msg == "0"
      if event_type == 'EXIT'
        res.property.state = :stopped
        res.inform(:status, {
                        status_type: 'APP_EVENT',
                        event: event_type.to_s.upcase,
                        app: app_id,
                        exit_code: msg,
                        msg: msg,
                        state: res.property.state,
                        seq: res.property.event_sequence,
                        uid: res.uid # do we really need this? Should be identical to 'src'
                      }, :ALL)
      else
        res.inform(:status, {
                      status_type: 'APP_EVENT',
                      event: event_type.to_s.upcase,
                      app: app_id,
                      msg: msg,
                      seq: res.property.event_sequence,
                      uid: res.uid
                    }, :ALL) unless res.property.quiet
      end
  end

  # @!macro group_request
  #
  # Request the platform property of this Application RP
  # @see OmfRc::ResourceProxy::Application
  #
  # @!macro request
  # @!method request_platform
  request :platform do |res|
    res.property.platform = detect_platform if res.property.platform.nil?
    res.property.platform.to_s
  end

  # @!endgroup
  # @!macro group_configure

  # Configure the environments and oml property of this Application RP
  # @see OmfRc::ResourceProxy::Application
  #
  #
  # @!macro configure
  # @!method conifgure_environments
  # @!method conifgure_oml
  %w(environments oml).each do |prop|
    configure(prop) do |res, value|
      if value.kind_of? Hash
        res.property[prop] = res.property[prop].merge(value)
      else
        res.log_inform_error "Configuration failed for '#{prop}'! "+
          "Value not passed as Hash (#{value.inspect})"
      end
      res.property[prop]
    end
  end

  # Configure the parameters property of this Application RP
  #
  # @!macro configure
  # @see OmfRc::ResourceProxy::Application
  # @!method configure_parameters
  #
  configure :parameters do |res, params|
    if params.kind_of? Hash
      params.each do |p,v|
        if v.kind_of? Hash
          # if this param has no set order, then assign the highest number to it
          # this will allow sorting the parameters later
          v[:order] = MAX_PARAMETER_NUMBER if v[:order].nil?
          # if this param has no set mandatory field, assign it a default one
          v[:mandatory] = DEFAULT_MANDATORY_PARAMETER if v[:mandatory].nil?
          new_val = res.property.parameters[p].nil? ? v : res.property.parameters[p].merge(v)
          # only set this new parameter if it passes the type check
          if res.pass_type_checking?(new_val)
            res.property.parameters[p] = new_val
            res.dynamic_parameter_update(p,new_val)
          else
            res.log_inform_error "Configuration of parameter '#{p}' failed "+
              "type checking. Defined type is #{new_val[:type]} while assigned "+
              "value/default are #{new_val[:value].inspect} / "+
              "#{new_val[:default].inspect}"
          end
        else
          res.log_inform_error "Configuration of parameter '#{p}' failed!"+
            "Options not passed as Hash (#{v.inspect})"
        end
      end
    else
      res.log_inform_error "Parameter configuration failed! Parameters not "+
        "passed as Hash (#{params.inspect})"
    end
    res.property.parameters
  end

  # Configure the state of this Application RP. The valid states are
  # stopped, running, paused, installing. The semantic of each states are:
  #
  # - stopped: the initial state for an Application RP
  # - running: upon entering in this state, a new instance of the application is
  #   started, the Application RP stays in this state until the
  #   application instance is finished or paused. The Application RP can
  #   only enter this state from a previous paused or stopped state.
  # - paused: upon entering this state, the currently running instance of this
  #   application should be paused (it is the responsibility of
  #   specialised Application Proxy to ensure that! This default
  #   Application Proxy does nothing to the application instance when
  #   entering this state). The Application RP can only enter this
  #   state from a previous running state.
  # - installing: upon entering in this state, a new installation of the
  #   application will be performed by the Application RP, which will
  #   stay in this state until the installation is done. The
  #   Application RP can only enter this state from a previous stopped
  #   state. Furthermore it can only exit this state to enter the stopped state
  #   only when the installatio is done. Supported install methods are: Tarball,
  #   Ubuntu, and Fedora
  #
  # @param [String] value the state to set this app into
  # @!macro configure
  # @!method configure_state
  configure :state do |res, value|
    OmfCommon.eventloop.after(0) do
      case value.to_s.downcase.to_sym
      when :installing then res.switch_to_installing
      when :stopped then res.switch_to_stopped
      when :running then res.switch_to_running
      when :paused then res.switch_to_paused
      else
        res.log_inform_warn "Cannot switch application to unknown state '#{value.to_s}'!"
      end
    end
    res.property.state
  end

  # @!endgroup

  # @!macro group_work
  #
  # Swich this Application RP into the 'installing' state
  # (see the description of configure :state)
  # @!macro work
  # @!method switch_to_installing
  work('switch_to_installing') do |res|
    if res.property.state.to_sym == :stopped
      if res.property.installed
        res.log_inform_warn "The application is already installed"
      else
        # Select the proper installation method based on the platform
        # and the value of 'force_tarball_install'
        res.property.state = :installing
        if res.property.force_tarball_install ||
          (res.property.platform == :unknown)
          installing = res.install_tarball(res.property.pkg_tarball,
              res.property.tarball_install_path)
        elsif res.property.platform == :ubuntu
          installing = res.install_ubuntu(res.property.pkg_ubuntu)
        elsif res.property.platform == :fedora
          installing = res.install_fedora(res.property.pkg_fedora)
        end
        res.property.state = :stopped unless installing
      end
    else
      # cannot install as we are not stopped
      res.log_inform_warn "Not in stopped state. Cannot switch to installing state!"
    end
  end

  # Switch this Application RP into the 'stopped' state
  # (see the description of configure :state)
  #
  # @!macro work
  # @!method switch_to_stopped
  work('switch_to_stopped') do |res|
    if res.property.state == :running || res.property.state == :paused
      id = res.property.app_id
      unless ExecApp[id].nil?
        # stop this app
        begin
          # first, try sending 'exit' on the stdin of the app, and wait
          # for 4s to see if the app acted on it...
          ExecApp[id].stdin('exit')
          sleep 4
          unless ExecApp[id].nil?
            # second, try sending TERM signal, wait another 4s to see
            # if the app acted on it...
            ExecApp[id].signal('TERM')
            sleep 4
            # finally, try sending KILL signal
            ExecApp[id].signal('KILL') unless ExecApp[id].nil?
          end
          res.property.state = :stopped
        rescue => err
        end
      end
    end
  end

  # Switch this Application RP into the 'running' state
  # (see the description of configure :state)
  #
  # @!macro work
  # @!method switch_to_running
  work('switch_to_running') do |res|
    if res.property.state == :stopped
      # start a new instance of this app
      res.property.app_id = res.hrn.nil? ? res.uid : res.hrn
      # we need at least a defined binary path to run an app...
      if res.property.binary_path.nil?
        res.log_inform_warn "Binary path not set! No Application to run!"
      else
        ExecApp.new(res.property.app_id,
                    res.build_command_line,
                    res.property.map_err_to_out) do |event_type, app_id, msg|
                      res.process_event(res, event_type, app_id, msg)
                    end
        res.property.state = :running
      end
    elsif res.property.state == :paused
      # resume this paused app
      res.property.state = :running
      # do more things here...
    else
      # cannot run as we are still installing
      res.log_inform_warn "Cannot switch to running state as current state is '#{res.property.state}'"
    end
  end

  # Swich this Application RP into the 'paused' state
  # (see the description of configure :state)
  #
  # @!macro work
  # @!method switch_to_paused
  work('switch_to_paused') do |res|
    if res.property.state == :running
      # pause this app
      res.property.state = :paused
      # do more things here...
    end
  end

  # Check if a parameter is dynamic, and if so update its value if the
  # application is currently running
  #
  # @yieldparam [String] name the parameter id as known by this app
  # @yieldparam [Hash] att the Hash holding the parameter's attributs
  # @see OmfRc::ResourceProxy::Application
  #
  # @!macro work
  # @!method dynamic_parameter_update
  work('dynamic_parameter_update') do |res,name,att|
    # Only update a parameter if it is dynamic and the application is running
    dynamic = false
    dynamic = att[:dynamic] if res.boolean?(att[:dynamic])
    if dynamic && res.property.state == :running
      line = ""
      line += "#{att[:cmd]} " unless att[:cmd].nil?
      line += "#{att[:value]}"
      ExecApp[res.property.app_id].stdin(line)
      logger.info "Updated parameter '#{name}' with value '#{att[:value].inspect}' (stdin: '#{line}')"
    end
  end

  # Check if a configured value or default for a parameter has the same
  # type as the type defined for that parameter
  # The checking procedure is as follows:
  # - first check if a type was set for this parameter, if not then return true
  #   (thus if no type was defined for this parameter then return true
  #   regardless of the type of the given value or default)
  # - second check if a value is given, if so check if it has the same type as
  #   the defined type, if so then return true, if not then return false.
  # - third if no value is given but a default is given, then perform the same
  #   check as above but using the default in-place of the value
  #
  # @param [Hash] att the Hash holding the parameter's attributs
  #
  # @return [Boolean] true or false
  # @!macro work
  work('pass_type_checking?') do |res,att|
    passed = false
    unless att[:type].nil?
      if att[:type] == 'Boolean' # HACK: as Ruby does not have a Boolean type
        if !att[:default].nil? && !att[:value].nil?
          passed = true if res.boolean?(att[:default]) && res.boolean?(att[:value])
        elsif att[:default].nil? && att[:value].nil?
          passed = true
        elsif att[:default].nil?
          passed = true if res.boolean?(att[:value])
        elsif att[:value].nil?
          passed = true if res.boolean?(att[:default])
        end
      else # Now for all other types...
        klass = Module.const_get(att[:type].capitalize.to_sym)
        if !att[:default].nil? && !att[:value].nil?
          passed = true if att[:default].kind_of?(klass) && att[:value].kind_of?(klass)
        elsif att[:default].nil? && att[:value].nil?
          passed = true
        elsif att[:default].nil?
          passed = true if att[:value].kind_of?(klass)
        elsif att[:value].nil?
          passed = true if att[:default].kind_of?(klass)
        end
      end
    else
      passed = true
    end
    passed
  end

  # Build the command line, which will be used to start this app.
  #
  # This command line will be of the form:
  # "env -i VAR1=value1 ... application_path parameterA valueA ..."
  #
  # The environment variables and the parameters in that command line are
  # taken respectively from the 'environments' and 'parameters' properties of
  # this Application Resource Proxy. If the 'use_oml' property is set, then
  # add to the command line the necessary oml parameters.
  #
  # @return [String] the full command line
  # @!macro work
  work('build_command_line') do |res|
<<<<<<< HEAD
    if res.property.clean_env
      cmd_line = "env -i " # Start with a 'clean' environment
    else
      cmd_line = ""
    end

=======
    cmd_line = "env -i " # Start with a 'clean' environment
    if env = res.defaults(:env)
      env = env.map {|k,v| "#{k.to_s.upcase}=#{v}"}.join(' ')
      cmd_line += "#{env} "
    end
>>>>>>> 24464f71
    res.property.environments.each do |e,v|
      val = v.kind_of?(String) ? "'#{v}'" : v
      cmd_line += "#{e.to_s.upcase}=#{val} "
    end
    cmd_line += res.property.binary_path + " "
    # Add command line parameter in their specified order if any
    sorted_parameters = res.property.parameters.sort_by {|k,v| v[:order] || -1}
    sorted_parameters.each do |param,att|
      needed = false
      needed = att[:mandatory] if res.boolean?(att[:mandatory])
      # For mandatory parameter without a value, take the default one
      val = (needed && att[:value].nil?) ? att[:default] : att[:value]
      # Finally add the parameter if is value/default is not nil
      unless val.nil?
        if att[:type] == "Boolean"
          # for Boolean param, only the command is printed if value==true
          cmd_line += "#{att[:cmd]} " if val == true
        else
          # for all other type of param, we print "cmd value"
          # with a user-provided prefix/suffix if defined
          cmd_line += "#{att[:cmd]} "
          cmd_line += att[:prefix].nil? ? "#{val}" : "#{att[:prefix]}#{val}"
          cmd_line += att[:suffix].nil? ? " " : "#{att[:suffix]} "
        end
      end
    end
    # Add OML parameters if required
    cmd_line = res.build_oml_config(cmd_line) if res.property.use_oml
    cmd_line
  end

  # Add the required OML parameter to the command line for this application
  #
  # - if the 'oml_configfile' property is set with a filename, then we use that
  #   file as the OML Configuration file. Thus we add the parameter
  #   "--oml-config filename" to this application's command line
  # - if the 'oml' property is set with a Hash holding an OML configuration,
  #   then we write turn it into OML's XML configuration representation, write
  #   it to a temporary file, and add the parameter "--oml-config tmpfile" to
  #   this application's command line. The OML configuration hash is based
  #   on the liboml2.conf man page, an example of which is:
  #       <omlc domain="my_experiment" id="my_source_id">
  #         <collect url="tcp://10.0.0.200">
  #           <stream mp="radiotap" interval="2">
  #             <filter field="sig_strength_dBm" />
  #             <filter field="noise_strength_dBm" />
  #             <filter field="power" />
  #           </stream>
  #           <stream mp="udp" samples="10">
  #             <filter field="udp_len" />
  #           </stream>
  #         </collect>
  #       </omlc>
  #
  # The 'oml_configfile' case takes precedence over the 'oml' case above.
  #
  # Regardless of which case is performed, we will always set the
  # '--oml-log-level' and '--oml-log-file' parameter on the command line if
  # the corresponsding 'oml_logfile' and 'oml_loglevel' properties are set for
  # this application resource.
  #
  # @param [String] cmd the String to which OML parameters will be added
  #
  # @return [String] the resulting command line
  # @!macro work
  work('build_oml_config') do |res, cmd|
    if !res.property.oml_configfile.nil?
      if File.exist?(res.property.oml_configfile)
        cmd += "--oml-config #{res.property.oml_configfile} "
      else
        res.log_inform_warn "OML enabled but OML config file does not exist"+
        "(file: '#{res.property.oml_configfile}')"
      end
    elsif !res.property.oml.collection.nil?
      o = res.property.oml
      ofile = "/tmp/#{res.uid}-#{Time.now.to_i}.xml"
      of = File.open(ofile,'w')
      of << "<omlc experiment='#{o.experiment}' id='#{o.id}_#{res.uid}'>\n"
      o.collection.each do |c|
        of << "  <collect url='#{c.url}'>\n"
        c.streams.each do |m|
          # samples as precedence over interval
          s = ''
          s = "interval='#{m.interval}'" if m.interval
          s = "samples='#{m.samples}'" if m.samples
          of << "    <stream mp='#{m.mp}' #{s}>\n"
          unless m.filters.nil?
            m.filters.each do |f|
              line = "      <filter field='#{f.field}' "
              line += "operation='#{f.operation}' " unless f.operation.nil?
              line += "rename='#{f.rename}' " unless f.rename.nil?
              line += "/>\n"
              of << line
            end
          end
          of << "    </stream>\n"
        end
        of << "  </collect>\n"
      end
      of << "</omlc>\n"
      of.close
      cmd += "--oml-config #{ofile}"
    else
      res.log_inform_warn "OML enabled but no OML configuration was given"+
        "(file: '#{res.property.oml_configfile}' - "+
        "config: '#{res.property.oml.inspect}')"
    end
    cmd += "--oml-log-level #{res.property.oml_loglevel} " unless res.property.oml_loglevel.nil?
    cmd += "--oml-log-file #{res.property.oml_logfile} " unless res.property.oml_logfile.nil?
    cmd
  end


end<|MERGE_RESOLUTION|>--- conflicted
+++ resolved
@@ -474,20 +474,16 @@
   # @return [String] the full command line
   # @!macro work
   work('build_command_line') do |res|
-<<<<<<< HEAD
     if res.property.clean_env
       cmd_line = "env -i " # Start with a 'clean' environment
+      if env = res.defaults(:env)
+        env = env.map {|k,v| "#{k.to_s.upcase}=#{v}"}.join(' ')
+        cmd_line += "#{env} "
+      end
     else
       cmd_line = ""
     end
 
-=======
-    cmd_line = "env -i " # Start with a 'clean' environment
-    if env = res.defaults(:env)
-      env = env.map {|k,v| "#{k.to_s.upcase}=#{v}"}.join(' ')
-      cmd_line += "#{env} "
-    end
->>>>>>> 24464f71
     res.property.environments.each do |e,v|
       val = v.kind_of?(String) ? "'#{v}'" : v
       cmd_line += "#{e.to_s.upcase}=#{val} "
