--- conflicted
+++ resolved
@@ -45,7 +45,6 @@
         # @param [String] topic Pubsub topic name
         def create_topic(topic, opts = {})
           raise "Topic can't be nil or empty" if topic.nil? || topic.empty?
-          topic = topic.to_s
           opts = opts.dup
           opts[:channel] = @channel
           topic = topic.to_s
@@ -72,26 +71,22 @@
             warn "Attempt to delete unknown topic '#{topic}"
           end        
         end
-<<<<<<< HEAD
 
         def broadcast_file(file_path, topic_url, opts = {}, &block)
           require 'omf_common/comm/amqp/amqp_file_transfer'
           OmfCommon::Comm::AMQP::FileBroadcaster.new(file_path, @channel, topic_url, opts, &block)
         end
-=======
-        
+  
+        def receive_file(file_path, topic_url, opts = {}, &block)
+          require 'omf_common/comm/amqp/amqp_file_transfer'
+          FileReceiver.new(file_path, @channel, topic_url, opts, &block)
+        end
+
         private
         def initialize(opts = {})
           @on_connected_procs = []
           super
         end
-        
->>>>>>> ff6f7418
-  
-        def receive_file(file_path, topic_url, opts = {}, &block)
-          require 'omf_common/comm/amqp/amqp_file_transfer'
-          FileReceiver.new(file_path, @channel, topic_url, opts, &block)
-        end
       end
     end
   end
