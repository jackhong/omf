#
# Copyright (c) 2006-2009 National ICT Australia (NICTA), Australia
#
# Copyright (c) 2004-2009 WINLAB, Rutgers University, USA
#
# Permission is hereby granted, free of charge, to any person obtaining a copy
# of this software and associated documentation files (the "Software"), to deal
# in the Software without restriction, including without limitation the rights
# to use, copy, modify, merge, publish, distribute, sublicense, and/or sell
# copies of the Software, and to permit persons to whom the Software is
# furnished to do so, subject to the following conditions:
#
# The above copyright notice and this permission notice shall be included in
# all copies or substantial portions of the Software.
#
# THE SOFTWARE IS PROVIDED "AS IS", WITHOUT WARRANTY OF ANY KIND, EXPRESS OR
# IMPLIED, INCLUDING BUT NOT LIMITED TO THE WARRANTIES OF MERCHANTABILITY,
# FITNESS FOR A PARTICULAR PURPOSE AND NONINFRINGEMENT.  IN NO EVENT SHALL THE
# AUTHORS OR COPYRIGHT HOLDERS BE LIABLE FOR ANY CLAIM, DAMAGES OR OTHER
# LIABILITY, WHETHER IN AN ACTION OF CONTRACT, TORT OR OTHERWISE, ARISING FROM,
# OUT OF OR IN CONNECTION WITH THE SOFTWARE OR THE USE OR OTHER DEALINGS IN
# THE SOFTWARE.
#
#
# = nodeHandler.rb
#
# == Description
#
# This is the main source file for the Node Handler. It defines the NodeHandler class.
#
# NOTE: Originally 'Node Handler' (EC) was the name of this OMF entity. As of end of 2008
# we are adopting a new naming scheme closer to the GENI specifications. In this new scheme,
# the term 'Experiment Controller' (EC) replaces 'Node Handler'. This code will gradually
# be changed to reflect this. However, this is change is a low priority task, therefore the
# reader will see both terms 'EC' and 'EC' used in the code.
#


require 'omf-common/omfVersion'
require 'set'
require 'benchmark'
require 'thread'  # Queue class
require 'net/http'
require 'omf-expctl/exceptions'
require 'omf-common/mobject'
require 'omf-expctl/communicator/communicator.rb'
require 'omf-expctl/oconfig'
require 'singleton'
require 'omf-expctl/traceState'
require 'omf-expctl/experiment'
require 'omf-expctl/node/basicNodeSet'
require 'omf-expctl/node/groupNodeSet'
require 'omf-expctl/node/rootGroupNodeSet'
require 'omf-expctl/node/rootNodeSetPath'
require 'rexml/document'
require 'rexml/element'
require 'omf-expctl/web/webServer'
require 'omf-expctl/cmc'
require 'omf-expctl/antenna'
require 'omf-expctl/topology'
require 'omf-expctl/web/tab/log/logServlet'

Project = nil

#
# This class implements the Node Handler, the entry point for 
# a user to run an experiment with OMF
#
class NodeHandler < MObject

  #
  # EC follows the 'singleton' design pattern
  #
  include Singleton

  #
  # Our Version Number
  #
  VERSION = OMF::Common::VERSION(__FILE__)
  MM_VERSION = OMF::Common::MM_VERSION()
  VERSION_STRING = "OMF Experiment Controller #{VERSION}"

  #
  # Where to find the default config files
  #
  DEFAULT_CONFIG_PATH = "/etc/omf-expctl"
  DEFAULT_CONFIG_FILE = "nodehandler.yaml"
  DEFAULT_CONFIG_LOG = "nodehandler_log.xml"

  #
  # XML Doc to hold all the experiment states
  #
  DOCUMENT = REXML::Document.new
  ROOT_EL = DOCUMENT.add(REXML::Element.new("context"))
  LOG_EL = ROOT_EL.add_element("log")
  EXPERIMENT_EL = ROOT_EL.add_element("experiment")
  NODES_EL = ROOT_EL.add_element("nodes")
  OML_EL = ROOT_EL.add_element("oml")#.add_element('experiment', {'id' => 'unamed_exp'})

  #
  # Name of tutorial experiment
  #
  TUTORIAL = 'test:exp:tutorial'

  #
  # Maximum Number of port to try for the builtin Web Server
  #
  MAXWEBTRY = 1000

  #
  # Pair of Mutex used to implement the NodeHandler's execution loop
  #
  @@mutex = Mutex.new
  @@blocker = ConditionVariable.new

  #
  # Flag for testing and methods to manipulate it. 
  # If true, don't send commands to node, just log actions   
  #
  @@justPrint = false

  # 
  # Flag indicating if this Experiment Controller (EC) is invoked for an Experiment
  # that support temporary disconnections
  #
  @@disconnectionMode = false

  #
  # Constant - Mount point where the Experiment Description should be served by the
  # EC's webserver
  #
  EXPFILE_MOUNT = "/ExperimentDescription"

  # 
  # Return the value of the 'runningSlaveMode' flag
  # The EC runs in 'slave mode' when it is invoked on a node/resource, which
  # can be potentially disconnected from the Control Network. The EC's operations in 
  # this mode are substantially different from its normal execution.
  #
  # [Return] true/false
  #
  def NodeHandler.SLAVE_MODE()
    return @@runningSlaveMode
  end 

  #
  # Return the value of the 'showAppOutput' flag
  # When this flag is 'true', the EC will display on its standard-out any outputs 
  # coming from the standard-out of the applications running on the nodes.
  #
  # [Return] true/false (default 'false')
  #
  def NodeHandler.SHOW_APP_OUTPUT()
    return @@showAppOutput
  end
  
  #
  # Return the value of the 'justPrint' attribut
  # If true, don't send commands to node, just log actions   
  # [Return] true/false
  #
  def NodeHandler.JUST_PRINT()
    return @@justPrint
  end

  #
  # Set the value of the 'justPrint' attribut
  # If true, don't send commands to node, just log actions   
  #
  # - flag = true/false
  #
  def NodeHandler.JUST_PRINT=(flag)
    @@justPrint = flag
  end

  #
  # Document root for web server. Need to wrap in setter/getters to
  # allow experiment script to change it as the web server is being
  # started before the experiment script is loaded.
  #
  @@webRoot = "#{ENV['HOME']}/public_html"

  #
  # Return the root URL for the EC's webserver
  #
  # [Return] an URL String
  #
  def NodeHandler.WEB_ROOT()
    @@webRoot
  end

  #
  # Set the root URL for the EC's webserver
  #
  # - root = an URL String
  #
  def NodeHandler.WEB_ROOT=(root)
    @@webRoot = root
  end

  #
  # ShutDown Flag: 
  # When 'true', shutdown after the experiment
  # Default is 'false'
  #
  @@shutdown = false  

  #
  # Return the value of the 'shutdown' flag
  #
  # [Return] true/false (default 'false')
  #
  def NodeHandler.SHUTDOWN()
    return @@shutdown
  end

  #
  # Set the value of the 'shutdown' flag
  #
  # - flag = true/false
  #
  def NodeHandler.SHUTDOWN=(flag)
    @@shutdown= flag
  end
  
  #
  # Reset Flag: 
  # When 'true', reset nodes before the experiment
  # Default is 'false'
  #
  @@reset = false
  
  #
  # Return the value of the 'reset' flag
  #
  # [Return] true/false (default 'false')
  #
  def NodeHandler.NODE_RESET()
    return @@reset
  end

  #
  # Set the value of the 'reset' flag
  #
  # - flag = true/false
  #
  def NodeHandler.NODE_RESET=(flag)
    @@reset= flag
  end

  # Attribut readers
  attr_reader :communicator, :expFile, :expFileURL, :omlProxyPort, :omlProxyAddr, :slaveNodeX, :slaveNodeY

  #
  # NodeHandler's methods...
  #

  #
  # Make a service call and return the HTTP response object. If the call fails
  # a ServiceException is raised.
  #
  # - url = URL to call
  # - error_msg = Message to include in exception if call fails
  #
  def NodeHandler.service_call(url, error_msg)
    debug("service call", url)
    if NodeHandler.JUST_PRINT
      puts "HTTP/GET #{url}"
    else
      begin
        response = Net::HTTP.get_response(URI.parse(url))
        if (! response.kind_of? Net::HTTPSuccess)
          raise ServiceException.new(response, error_msg)
        end
        response
      rescue Exception => ex
        fatal('service_call', "Exception: #{ex} (#{url})")
        raise ServiceException.new(nil, ex)
      end
    end
  end

  #
  # Release the lock on @@blocker, this will wake up the main loop thread
  # and terminate the Node Handler execution
  #
  def NodeHandler.exit()
    @@mutex.synchronize {
      @@blocker.signal
    }
  end

  #
  # This method returns a time stamp to be used in XML tree
  # For example: it is called by "node.rb" and "tracestate.rb"
  # (Note: shall we just move this in whichever class is needing it?)
  #
  # [Return] a String of the current Time (timestamp)
  #
  def NodeHandler.getTS()
    return DateTime.now.strftime("%T")
  end

  #
  # Return the interactive state of the Node Handler
  #
  # [Return] true/false
  #
  def self.interactive?
    self.instance.interactive?
  end
  
  def interactive?
    @interactive
  end
  
  #
  # Return the interactive state of the Node Handler
  #
  # [Return] true/false
  #
  def self.debug?
    self.instance.debug?
  end
  
  def debug?
    @debug
  end

  # 
  # Set the Flag indicating that this Experiment Controller (EC) is invoked for an 
  # Experiment that support temporary disconnections
  #
  def NodeHandler.setDisconnectionMode()
    info "Disconnection support enabled for this Experiment"
    @@disconnectionMode = true
  end

  # 
  # Return the value of the Flag indicating that this Experiment Controller (EC) is 
  # invoked for an Experiment that support temporary disconnections
  #
  # [Return] true/false
  #
  def NodeHandler.disconnectionMode?()
    return @@disconnectionMode
  end

  #
  # Return the running state of the Node Handler
  # [Return] true/false
  #
  def running?()
    return @running
  end
  
  #
  # Return the instance of the Communicator module associated to this NA
  #
  # [Return] a Communicator object 
  #
  def communicator()
    Communicator.instance
  end

  #
  # This is the main running loop of Node Handler
  # It is called by the main execution loop located at the end of this file
  # After loading and starting the experiment, it will block waiting for a mutex.
  # When the experiment is done, a signal will be sent to release the mutex and unblock this method.
  #
  def run(main)
    if (@running != nil)
      raise "Already running"
    end
    @running = true
        
    Profiler__::start_profile if @doProfiling

    startWebServer()
    info "Web interface available at: #{OMF::ExperimentController::Web::url}"

    begin 
      require 'omf-expctl/handlerCommands'      
      if (@extraLibs)
        @extraLibs.split(',').each { |f|
          Experiment.load(f)
        }
      end
    end
    
    # Load the Experiment File , if any
    if @expFile
      Experiment.load(@expFile)
      Experiment.start()
    end
    
    # If EC is in 'Disconnection Mode' print a message for user on console
    if NodeHandler.disconnectionMode?
      whenAll("*", "status[@value='UP']") {
        info("", "Disconnection Mode - Waiting for all nodes to declare End of Experiment...")
        everyNS('*', 15) { |n|
          if !Node.allReconnected?
            info("still waiting...")
          else
            true
          end
        }
      }
    end
  
    if interactive?
      require 'omf-expctl/console'
      OMF::ExperimentController::Console.instance.run
    end

    # Now block until the Experiment is Done...
    @@mutex.synchronize do
      @@blocker.wait(@@mutex)
    end
  end

  #
  # This method parse the command line arguments and set the relevant
  # configuration accordingly
  #
  # - args =  an Array with the command line arguments
  #
  def parseOptions(args)
    require 'optparse'

    runTutorial = false
    listTutorial = false

    @interactive = false
    @doProfiling = false
    @extraLibs = 'system:exp:stdlib'
    @logConfigFile = nil
    @finalStateFile = nil
    @webPort = 4000

    opts = OptionParser.new
    opts.banner = "\nExecute an experiment script\n\n" +
                  "Usage: #{ENV['ROOTAPP']} exec [OPTIONS] ExperimentName [-- EXP_OPTIONS]\n\n" +
                  "    ExperimentName is the filename of the experiment script\n" +
                  "    [EXP_OPTIONS] are any options defined in the experiment script\n" +
                  "    [OPTIONS] are any of the following:\n\n" 

    opts.on("-C", "--configfile FILE", "File containing local configuration parameters") {|file|
      @configFile = file
    }

    opts.on("-c", "--config NAME", "Configuration section from the config file ('default' if omitted)") {|name|
      OConfig.config = name
    }
    
    opts.on("-d", "--debug", "Operate in debug mode") { @debug = true }

    opts.on("-i", "--interactive", "Run the nodehandler in interactive mode") { @interactive = true }

    opts.on("-l", "--libraries LIST", "Comma separated list of additional files to load [#{@extraLibs}]") {|list|
      @extraLibs = list
    }

    opts.on("--log FILE", "File containing logging configuration information") {|file|
      @logConfigFile = file
    }

    opts.on("-m", "--message MESSAGE", "Message to add to experiment trace") {|msg|
      Experiment.message = msg
    }

    opts.on("-n", "--just-print", "Print the commands that would be executed, but do not execute them") { 
      NodeHandler.JUST_PRINT = true
    }

    opts.on("-p", "--print URI", "Print to the console the content of the experiment resource URI") {|uri|
      printResource(uri)
      exit
    }

    opts.on("--web-port PORT_NO", "Port to start web server on") {|port|
      @webPort = port.to_i
    }

    opts.on("-o", "--output-result FILE", "File to write final state information to") {|file|
      @finalStateFile = file
    }

    opts.on("-O", "--output-app-stdout", "Display on standard-out the outputs from the applications running on the nodes") { 
      @@showAppOutput = true
    }

    opts.on("-r", "--reset", "If set, then reset (reboot) the nodes before the experiment") { @@reset = true }

    opts.on("-s", "--shutdown", "If set, then shut down resources at the end of an experiment") { @@shutdown = true }

    opts.on("--tutorial", "Run a tutorial experiment (usage: '--tutorial -- --tutorialName tutorial-1a')") { runTutorial = true }

    opts.on("--tutorial-list", "List all the available tutorial") { listTutorial = true }

    opts.on("-t", "--tags TAGS", "Comma separated list of tags to add to experiment trace") {|tags|
      Experiment.tags = tags
    }

    opts.on_tail("-w", "--web-ui", "Control experiment through web interface") { @web_ui = true }

    opts.on_tail("-h", "--help", "Show this message") { |v| puts VERSION_STRING; puts opts; exit }

    opts.on_tail("-v", "--version", "Show the version\n") { |v| puts VERSION_STRING; exit }

    opts.on("--slave-mode EXPID", "Run EC in 'Slave' mode on a node that can be temporary disconnected, use EXPID for the Experiment ID") { |id|
      @@runningSlaveMode = true
      Experiment.ID = "#{id}"
    }

    opts.on("--slave-mode-omlport PORT", "When EC in 'Slave' mode, this is the PORT to the local proxy OML collection server") { |port|
      @omlProxyPort = port.to_i
    }

    opts.on("--slave-mode-omladdr ADDR", "When EC in 'Slave' mode, this is the Address to the local proxy OML collection server") { |addr|
      @omlProxyAddr = addr
    }

    opts.on("--slave-mode-xcoord X", "When EC in 'Slave' mode, this is the X coordinate of the node where this slave EC is running") { |x|
      @slaveNodeX = eval(x)
    }

    opts.on("--slave-mode-ycoord Y", "When EC in 'Slave' mode, this is the Y coordinate of the node where this slave EC is running") { |y|
      @slaveNodeY = eval(y)
    }

    #opts.on_tail("-p", "--profile", "Profile node handler") {
    #  require 'profiler'
    #  Thread.new() {
    #    f = File.new('profile.1', 'w')
    #    while true do
    #      t = sleep 60
    #      Profiler__::print_profile(f)
    #      f.flush
    #      Profiler__::reset_profile()
    #    end
    #  }
    #  doProfiling = true
    #}
   
    # Parse the command line
    rest = opts.parse(args)

    # Load the Configuration parameters for this EC
    loadControllerConfiguration()

    # Start the Logger for this EC
    startLogger()

    # Load the Configuration parameters for the default testbed of this EC
    # WARNING: No federation support yet, so for now the EC gets any 
    # testbed-specific information by assuming its domain is the same as 
    # the testbed name. In the future, we will have multiple testbed configs... 
    # And this will not be there, but rather provided by the resource provisioning
    OConfig.loadTestbedConfiguration()

    if listTutorial
      OConfig.load("test:exp:tutorial-list" , true)
      exit
    end

    # Now start the Communiator
    Communicator.init(OConfig[:ec_config][:communicator])
    
    if @@runningSlaveMode
      info "Slave Mode on Node [#{@slaveNodeX},#{@slaveNodeY}] - OMLProxy: #{@omlProxyAddr}:#{@omlProxyPort}"
    end

    @expFile = nil
    if runTutorial
      @expFile = TUTORIAL
    end

    rest.each { |s|
      if s[0] == '-'[0]
        break
      end
      if (@expFile != nil)
        fatal('init', " Found additional experiment file '#{s}'")
        puts opts
        exit -1
      end
      @expFile = s
    }

    if (@expFile.nil? && ! (@interactive || @web_ui))
      fatal('init', " Missing experiment file")
      puts opts
      exit -1
    end

    info('init', " Experiment ID: #{Experiment.ID}")
    Experiment.expArgs = rest - [@expFile]
  end

  #
  # This method loads the Experiment Controller config file
  # This config file contains the configuration for the EC
  #
  def loadControllerConfiguration()
    # First look for config file from the command line or the environment 
    cfg = @configFile || ENV['NODEHANDLER_CFG']
    if cfg != nil
      if ! File.exists?(cfg)
        raise "Can't find cfg file '#{cfg}'"
      end
    else
      # No luck, then look at our default paths...
      path = ["../#{DEFAULT_CONFIG_PATH}/#{DEFAULT_CONFIG_FILE}",
              "#{DEFAULT_CONFIG_PATH}-#{MM_VERSION}/#{DEFAULT_CONFIG_FILE}",
              "#{DEFAULT_CONFIG_PATH}/#{DEFAULT_CONFIG_FILE}"]
      path.each {|f|
        if File.exists?(f)
          cfg = f
        end
      }
      # Still no luck... we cannot continue without a config file
      if cfg == nil
        raise "Can't find #{DEFAULT_CONFIG_FILE} in #{path.join(':')}"
      end
    end
    # Now load the config file
    @configFile = cfg
    OConfig.init_from_yaml(@configFile)
  end

  #
  # This method starts the Logger for this Experiment Controller
  #
  def startLogger()
    # First look for log config file from the command line or the environment 
    log = @logConfigFile || ENV['NODEHANDLER_LOG']
    if log != nil
      if ! File.exists?(log)
        raise "Can't find cfg file '#{log}' (for the EC logs)"
      end
    else
      # No luck, then look at our default paths...
      path =[".#{DEFAULT_CONFIG_LOG}",
             "~/.#{DEFAULT_CONFIG_LOG}",
             "#{DEFAULT_CONFIG_PATH}-#{MM_VERSION}/#{DEFAULT_CONFIG_LOG}",
             "#{DEFAULT_CONFIG_PATH}/#{DEFAULT_CONFIG_LOG}"]
      path.each {|f|
        if File.exists?(f)
          log = f
        end
      }
      # Still no luck... warn the user that all logs will be sent to stdout
      if log == nil
        warn "Can't find #{DEFAULT_CONFIG_LOG} in #{path.join(':')}"
      end
    end
    # Now start the logger
    @logConfigFile = log
    MObject.initLog('nodeHandler', Experiment.ID, {:configFile => @logConfigFile})
    debug('init', "Using Log config file: #{@logConfigFile}")
    info('init', " #{VERSION_STRING}")
  end

  private

  #
  # Create a new NodeHandler
  #
  def initialize()
    #initialize_oml
    @@runningSlaveMode = false
    @@showAppOutput = false
    @omlProxyPort = nil
    @omlProxyAddr = nil
    @web_ui = false
  end

  #
  # This method prints the experiment resource, such as an experiment, prototype,
  # or application definition to the console.
  #
  # - uri = the URI referencing the experiment resources 
  #
  def printResource(uri)
    loadControllerConfiguration()
    res = OConfig.load(uri, false)
    if (res.nil?)
      puts "ERROR: Unknown uri '#{uri}'"
    else
      puts res[0]
    end
  end

  #
  # This method is called to shutdown the Node Handler.
  # This will immediately stop the processing of incoming, or pending message.
  # A reset message will be sent to all nodes and this
  # instance will be retired.
  #
  public
  def shutdown()
    if (! @running)
      # nothing to do
      return
    end
    @processCommands = false

    begin
      communicator.sendReset
      if XmppCommunicator.instantiated?
        communicator.quit
      end
    rescue Exception
      #ignore
    end

    Antenna.each { |a|
      a.signal.off
    }

    # dump state
    begin
      if (@finalStateFile.nil?)
        @finalStateFile = "/tmp/#{Experiment.ID}-state.xml"
      end
      if (@finalStateFile == '-')
        ss = $stdout
      else
        ss = File.open(@finalStateFile, 'w')
      end
      ss.write("<?xml version='1.0'?>\n")
      #NodeHandler::DOCUMENT.write(ss, 2, true, true)
      NodeHandler::DOCUMENT.write(ss, 2)
    rescue Exception => ex
      debug("Exception while saving final state (#{ex})")
    end

    begin
      OMF::ExperimentController::Web::stop
    rescue Exception
      #ignore
    end

    if NodeHandler.SHUTDOWN
      info "Shutdown flag is set - Turning Off the resources"
      allGroups.pxeImage(OConfig.domain, false) # remove PXE links, if any
      allGroups.powerOff
    end
    @running = nil
  end

  #
  # This methode logs an error from 'source'.
  # The reason is described in string 'reason' with
  # additional information provided in hash table extra
  # (Example: this method is called by other methods in "agentCommads.rb")
  #
  # - source =  a String with the source of this error
  # - reason = a String describing the cause of this error
  # - extra = optional extra information provided as a Hash
  #
  # [Return] log id
  #
  def logError(source, reason, extra = nil)
    return log('error', source, reason, extra)
  end

  # Counter associated to the Log
  @@logCounter = 0

  #
  # Log a message with 'severity' from 'source'.
  # THe reason is described in string 'reason' with
  # additional information provided in hash table extra
  #
  # - severity = the degree of importance of this message
  # - source =  a String with the source of this message
  # - reason = a String describing the cause of this message
  # - extra = optional extra information provided as a Hash
  #
  # [Return] log id
  #
  def log(severity, source, reason, extra = nil)
    id = "log_#{@@logCounter += 1}"
    el = LOG_EL.add_element(severity, {'timeStamp' => Time.now, 'id' => id})
    el.text = reason
    if source.kind_of?(Node)
      el.add_attribute('source', source.nodeId)
    end
    extra.each {|k, v|
      el.add_element(k.to_s).text = v
    } if extra != nil
    return id
  end

  #
  # This method starts the EC's WebServer which will be used by nodes to retrieve
  # configuration info, e.g. OML configs  
  #
  def startWebServer(port = @webPort)
    accLog = Logger.new("/tmp/#{Experiment.ID}.w_access.log")
    accLog.instance_eval {
      def << (msg)
        debug('web::access', msg.strip)
      end
    }
    
    confirmedPort = 0
    for i in port..port+MAXWEBTRY do
      begin
        #info "Checking port #{i}..."
        serv = TCPServer.new(i)
        serv.close
        OMF::ExperimentController::Web::start(i, {:Logger => Logger.new("/tmp/#{Experiment.ID}.w_internal.log"),
           :DocumentRoot => NodeHandler.WEB_ROOT(),
           :AccessLog => [[accLog, "%h \"%r\" %s %b"]]})
        confirmedPort = i
      rescue
        #info "Port #{i} is in use!"
<<<<<<< HEAD
=======
        #info "Port #{i} is free!"
>>>>>>> 821e1afe
      end
      break if confirmedPort != 0   
    end
    
    if confirmedPort == 0
      error("Binding a free TCP port in the range #{port} to #{port+MAXWEBTRY} was unsuccessful. Giving up!")
      exit
    end
        
  end
end 
#
# END of the NodeHandler Class Declaration<|MERGE_RESOLUTION|>--- conflicted
+++ resolved
@@ -819,10 +819,11 @@
         confirmedPort = i
       rescue
         #info "Port #{i} is in use!"
-<<<<<<< HEAD
-=======
-        #info "Port #{i} is free!"
->>>>>>> 821e1afe
+        OMF::ExperimentController::Web::start(i, {:Logger => Logger.new("/tmp/#{Experiment.ID}.w_internal.log"),
+           :DocumentRoot => NodeHandler.WEB_ROOT(),
+           :AccessLog => [[accLog, "%h \"%r\" %s %b"]]})
+      rescue
+        #info "Port #{i} is in use!"
       end
       break if confirmedPort != 0   
     end
