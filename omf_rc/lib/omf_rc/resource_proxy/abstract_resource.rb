require 'omf_rc/deferred_process'
require 'omf_rc/omf_error'
require 'securerandom'
require 'hashie'

class OmfRc::ResourceProxy::AbstractResource
  # Time to wait before shutting down event loop, wait for deleting pubsub topics
  DISCONNECT_WAIT = 5
  # Time to wait before releasing resource, wait for deleting pubsub topics
  RELEASE_WAIT = 5

  # @!attribute property
  #   @return [String] the resource's internal meta data storage
  attr_accessor :uid, :hrn, :type, :comm, :property
  attr_reader :opts, :children, :membership

  # Initialisation
  #
  # @param [Symbol] type resource proxy type
  # @param [Hash] opts options to be initialised
  # @option opts [String] :uid Unique identifier
  # @option opts [String] :hrn Human readable name
  # @option opts [String] :dsl Which pubsub DSL to be used for pubsub communication
  # @option opts [String] :user pubsub user id
  # @option opts [String] :password pubsub user password
  # @option opts [String] :server pubsub server domain
  # @option opts [String] :property A hash for keeping internal state
  # @param [Comm] comm communicator instance, pass this to new resource proxy instance if want to use a common communicator instance.
  def initialize(type, opts = nil, comm = nil)
    @opts = Hashie::Mash.new(opts)
    @type = type
    @uid = @opts.uid || SecureRandom.uuid
    @hrn = @opts.hrn
    @children ||= []
    @membership ||= []

    @property = @opts.property || Hashie::Mash.new

    @comm = comm || OmfCommon::Comm.new(@opts.dsl)
    # Fire when connection to pubsub server established
    @comm.when_ready do
      logger.info "CONNECTED: #{@comm.jid.inspect}"

      # Once connection established, create a pubsub topic, then subscribe to it
      @comm.create_topic(uid) do |s|
        # Creating topic failed, no point to continue; clean up and disconnect
        # Otherwise go subscribe to this pubsub topic
        s.error? ? disconnect : @comm.subscribe(uid)
      end
    end

    # Fire when message published
    @comm.topic_event do |e|
      e.items.each do |item|
        process_omf_message(item.payload, e.node)
      end
    end

    # Generic pubsub event
    @comm.pubsub_event do |e|
      logger.debug "PUBSUB GENERIC EVENT: #{e}"
    end
  end

  # If method missing, try the property mash
  def method_missing(method_name, *args)
    if (method_name =~ /request_(.+)/)
      property.key?($1) ? property.send($1) : (raise OmfRc::UnknownPropertyError)
    elsif (method_name =~ /configure_(.+)/)
      property.key?($1) ? property.send("[]=", $1, *args) : (raise OmfRc::UnknownPropertyError)
    else
      super
    end
  end

  # Connect to pubsub server
  def connect
    @comm.connect(opts.user, opts.password, opts.server)
  end

  # Try to clean up pubsub topics, and wait for DISCONNECT_WAIT seconds, then shutdown event machine loop
  def disconnect
    @comm.affiliations do |a|
      my_pubsub_topics = a[:owner] ? a[:owner].size : 0
      if my_pubsub_topics > 0
        logger.info "Cleaning #{my_pubsub_topics} pubsub topic(s)"
        a[:owner].each { |topic| @comm.delete_topic(topic) }
      else
        logger.info "Disconnecting now"
        @comm.disconnect
      end
    end
    logger.info "Disconnecting in #{DISCONNECT_WAIT} seconds"
    EM.add_timer(DISCONNECT_WAIT) do
      @comm.disconnect
    end
  end

  # Create a new resource in the context of this resource. This resource becomes parent, and newly created resource becomes child
  #
  # @param (see #initialize)
  def create(type, opts = nil)
    proxy_info = OmfRc::ResourceFactory.proxy_list[type]
    if proxy_info && proxy_info.create_by && !proxy_info.create_by.include?(self.type.to_sym)
      raise StandardError, "Resource #{type} is not designed to be created by #{self.type}"
    end

    before_create(type, opts) if respond_to? :before_create
    new_resource = OmfRc::ResourceFactory.new(type.to_sym, opts, @comm)
    after_create(new_resource) if respond_to? :after_create
    children << new_resource
    new_resource
  end

  # Release a resource
  #
  def release(resource_id)
    obj = children.find { |v| v.uid == resource_id }
    raise StandardError, "Resource #{resource_id} could not be found" if obj.nil?

    # Release children resource recursively
    obj.children.each do |c|
      obj.release(c.uid)
    end
    obj.before_release if obj.respond_to? :before_release

    children.delete(obj)
  end

  # Return a list of all properties can be requested and configured
  #
  def request_available_properties(*args)
    Hashie::Mash.new(request: [], configure: []).tap do |mash|
      methods.each do |m|
        mash[$1] << $2.to_sym if m =~ /(request|configure)_(.+)/ && $2 != "available_properties"
      end
      (mash.request + property.keys).uniq
    end
  end

  # Make uid accessible through pubsub interface
  def request_uid(*args)
    uid
  end

  # Make hrn accessible through pubsub interface
  def request_hrn(*args)
    hrn
  end

  # Make hrn configurable through pubsub interface
  def configure_hrn(hrn)
    @hrn = hrn
    @hrn
  end

  # Make resource part of the group topic, it will overwrite existing membership array
  #
  # @param [String] name of group topic
  # @param [Array] name of group topics
  def configure_membership(*args)
    new_membership = [args[0]].flatten
    @membership = new_membership
    @membership.each do |m|
      @comm.subscribe(m)
    end
    @membership
  end

  # Request child resources
  # @return [Hashie::Mash] child resource mash with uid and hrn
  def request_child_resources(*args)
    children.map { |c| Hashie::Mash.new({ uid: c.uid, name: c.hrn }) }
  end

  # Publish an inform message
  # @param [Symbol] inform_type the type of inform message
  # @param [Hash | Hashie::Mash | Exception | String] inform_data the type of inform message
  def inform(inform_type, inform_data)
    inform_data = Hashie::Mash.new(inform_data) if inform_data.class == Hash

    case inform_type
    when :failed
      unless inform_data.kind_of? Exception
        raise ArgumentError, "FAILED message requires an Exception (or MessageProcessError)"
      end
    when :created, :released
      unless inform_data.respond_to?(:resource_id) && !inform_data.resource_id.nil?
        raise ArgumentError, "CREATED or RELEASED message requires inform_data object respond to resource_id"
      end
    when :status
      unless inform_data.respond_to?(:status) && inform_data.status.kind_of?(Hash)
        raise ArgumentError, "STATUS message requires a hash represents properties"
      end
    end

    context_id = inform_data.context_id if inform_data.respond_to? :context_id
    inform_to = inform_data.inform_to if inform_data.respond_to? :inform_to
    inform_to ||= self.uid

    inform_message = OmfCommon::Message.inform(inform_type.to_s.upcase, context_id) do |i|
      case inform_type
      when :created
        i.element('resource_id', inform_data.resource_id)
        i.element('resource_address', inform_data.resource_id)
      when :status
        inform_data.status.each_pair { |k, v| i.property(k, v) }
      when :released
        i.element('resource_id', inform_data.resource_id)
      when :error, :warn
        i.element("reason", (inform_data.message rescue inform_data))
        logger.__send__(inform_type, (inform_data.message rescue inform_data))
      when :failed
        i.element("reason", inform_data.message)
      end
    end
    @comm.publish(inform_to, inform_message)
  end

  private

  # Find resource object based on topic name
  def objects_by_topic(name)
    if name == uid || membership.include?(name)
      objs = [self]
    else
      objs = children.find_all { |v| v.uid == name || v.membership.include?(name)}
    end
  end

  def inform_to_address(obj, publish_to = nil)
    publish_to || obj.uid
  end

  # Parse omf message and execute as instructed by the message
  #
  def process_omf_message(pubsub_item_payload, topic)
    message = OmfCommon::Message.parse(pubsub_item_payload)

    unless message.valid?
      raise StandardError, "Invalid message received: #{pubsub_item_payload}. Please check protocol schema of version #{OmfCommon::PROTOCOL_VERSION}."
    end

    objects_by_topic(topic).each do |obj|
      execute_omf_operation(message, obj)
    end
  end

  def execute_omf_operation(message, obj)
    dp = OmfRc::DeferredProcess.new

    # When successfully executed
    dp.callback do |response|
      response = Hashie::Mash.new(response)
      case response.operation
      when :create
        new_uid = response.resource_id
        @comm.create_topic(new_uid) do
          @comm.subscribe(new_uid) do
            inform(:created, response)
          end
        end
      when :request, :configure
        inform(:status, response)
      when :release
        EM.add_timer(RELEASE_WAIT) do
          inform(:released, response)
        end
      end
    end

    # When failed
    dp.errback do |e|
      inform(:failed, e)
    end

    # Fire the process
    dp.fire do
      begin
        default_response = {
          operation: message.operation,
          context_id: message.context_id,
          inform_to: inform_to_address(obj, message.publish_to)
        }

        case message.operation
        when :create
          new_opts = opts.dup.merge(uid: nil)
          new_obj = obj.create(message.read_property(:type), new_opts)
          message.each_property do |p|
            unless p.attr('key') == 'type'
<<<<<<< HEAD
              method_name =  "configure_#{p.attr('key')}"
              result.__send__(method_name, message.read_property(p.attr('key')))
            end
          end
          result.after_initial_configured if result.respond_to? :after_initial_configured
          { operation: :create, resource_id: result.uid, context_id: context_id, inform_to: uid }
        when :request
          result = Hashie::Mash.new.tap do |mash|
            properties = message.read_element("//property")
            if properties.empty?
              obj.request_available_properties.request.each do |r_p|
                method_name = "request_#{r_p.to_s}"
                mash[r_p] ||= obj.__send__(method_name)
              end
            else
              properties.each do |p|
                method_name =  "request_#{p.attr('key')}"
                mash[p.attr('key')] ||= obj.__send__(method_name, message.read_property(p.attr('key')))
              end
=======
              method_name = "configure_#{p.attr('key')}"
              new_obj.__send__(method_name, message.read_property(p.attr('key')))
>>>>>>> eb67e622
            end
          end
          new_obj.after_initial_configured if new_obj.respond_to? :after_initial_configured
          default_response.merge(resource_id: new_obj.uid)
        when :request, :configure
          result = Hashie::Mash.new.tap do |mash|
            message.each_property do |p|
              method_name =  "#{message.operation.to_s}_#{p.attr('key')}"
              mash[p.attr('key')] ||= obj.__send__(method_name, message.read_property(p.attr('key')))
            end
          end
          default_response.merge(status: result)
        when :release
          resource_id = message.resource_id
          default_response.merge(resource_id: obj.release(resource_id).uid)
        when :inform
          nil # We really don't care about inform messages which created from here
        else
          raise StandardError, <<-ERROR
            Invalid message received (Unknown OMF operation #{message.operation}): #{pubsub_item_payload}.
            Please check protocol schema of version #{OmfCommon::PROTOCOL_VERSION}.
          ERROR
        end
      rescue => e
        if (e.kind_of? OmfRc::UnknownPropertyError) && (message.operation == :configure || message.operation == :request)
          msg = "Cannot #{message.operation} unknown property "+
            "'#{message.read_element("//property")}' for resource '#{type}'"
          logger.warn msg
          raise OmfRc::MessageProcessError.new(message.context_id, inform_to_address(obj, message.publish_to), msg)
        else
          logger.error e.message
          logger.error e.backtrace.join("\n")
          raise OmfRc::MessageProcessError.new(message.context_id, inform_to_address(obj, message.publish_to), e.message)
        end
      end
    end
  end
end<|MERGE_RESOLUTION|>--- conflicted
+++ resolved
@@ -134,7 +134,6 @@
       methods.each do |m|
         mash[$1] << $2.to_sym if m =~ /(request|configure)_(.+)/ && $2 != "available_properties"
       end
-      (mash.request + property.keys).uniq
     end
   end
 
@@ -289,39 +288,25 @@
           new_obj = obj.create(message.read_property(:type), new_opts)
           message.each_property do |p|
             unless p.attr('key') == 'type'
-<<<<<<< HEAD
-              method_name =  "configure_#{p.attr('key')}"
-              result.__send__(method_name, message.read_property(p.attr('key')))
+              method_name = "configure_#{p.attr('key')}"
+              new_obj.__send__(method_name, message.read_property(p.attr('key')))
             end
           end
-          result.after_initial_configured if result.respond_to? :after_initial_configured
-          { operation: :create, resource_id: result.uid, context_id: context_id, inform_to: uid }
-        when :request
+          new_obj.after_initial_configured if new_obj.respond_to? :after_initial_configured
+          default_response.merge(resource_id: new_obj.uid)
+        when :request, :configure
           result = Hashie::Mash.new.tap do |mash|
             properties = message.read_element("//property")
-            if properties.empty?
+            if message.operation == :request && properties.empty?
               obj.request_available_properties.request.each do |r_p|
                 method_name = "request_#{r_p.to_s}"
                 mash[r_p] ||= obj.__send__(method_name)
               end
             else
               properties.each do |p|
-                method_name =  "request_#{p.attr('key')}"
+                method_name =  "#{message.operation.to_s}_#{p.attr('key')}"
                 mash[p.attr('key')] ||= obj.__send__(method_name, message.read_property(p.attr('key')))
               end
-=======
-              method_name = "configure_#{p.attr('key')}"
-              new_obj.__send__(method_name, message.read_property(p.attr('key')))
->>>>>>> eb67e622
-            end
-          end
-          new_obj.after_initial_configured if new_obj.respond_to? :after_initial_configured
-          default_response.merge(resource_id: new_obj.uid)
-        when :request, :configure
-          result = Hashie::Mash.new.tap do |mash|
-            message.each_property do |p|
-              method_name =  "#{message.operation.to_s}_#{p.attr('key')}"
-              mash[p.attr('key')] ||= obj.__send__(method_name, message.read_property(p.attr('key')))
             end
           end
           default_response.merge(status: result)
