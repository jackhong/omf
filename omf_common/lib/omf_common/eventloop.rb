# Copyright (c) 2012 National ICT Australia Limited (NICTA).
# This software may be used and distributed solely under the terms of the MIT license (License).
# You should find a copy of the License in LICENSE.TXT or at http://opensource.org/licenses/MIT.
# By downloading or using this software you accept the terms and the liability disclaimer in the License.

module OmfCommon
  # Providing event loop support.
  class Eventloop

    @@providers = {
      em: {
        require: 'omf_common/eventloop/em',
        constructor: 'OmfCommon::Eventloop::EventMachine'
      },
      local: {
        require: 'omf_common/eventloop/local_evl',
        constructor: 'OmfCommon::Eventloop::Local'
      }
    }
    @@instance = nil
    @@on_stop_proc = []

    #
    # opts:
    #   :type - eventloop provider
    #   :provider - custom provider (opts)
    #     :require - gem to load first (opts)
    #     :constructor - Class implementing provider
    #
    def self.init(opts, &block)
      if @@instance
        raise "Eventloop provider already iniitalised"
      end
      unless provider = opts[:provider]
        provider = @@providers[opts[:type].to_sym]
      end
      unless provider
        raise "Missing Eventloop provider declaration. Either define 'type' or 'provider'"
      end

      require provider[:require] if provider[:require]

      if class_name = provider[:constructor]
        provider_class = class_name.split('::').inject(Object) {|c,n| c.const_get(n) }
        inst = provider_class.new(opts, &block)
      else
        raise "Missing provider creation info - :constructor"
      end
      @@instance = inst
      inst
    end

    def self.instance
      @@instance
    end

    # Execute block after some time
    #
    # @param [Float] delay_sec in sec
    #
    def after(delay_sec, &block)
      raise "Missing implementation 'after'"
    end

    # Periodically call block every interval_sec
    #
    # @param [Float] interval_sec in sec
    #
    def every(interval_sec, &block)
      raise "Missing implementation 'every'"
    end

<<<<<<< HEAD
    # Call 'block' in the context of a separate thread.
    #
    def defer(&block)
      raise "Missing implementation 'defer'"
    end

=======
>>>>>>> 838835e9
    # Block calling thread until eventloop exits
    def join()
      raise "Missing implementation 'join'"
    end

    def run()
      raise "Missing implementation 'run'"
    end

    def stop()
      @@on_stop_proc.each do |block|
        begin
          block.call()
        rescue  => ex
          error "Exception '#{ex}'"
          debug "#{ex}\n\t#{ex.backtrace.join("\n\t")}"
        end
      end
    end

    # Calling 'block' before stopping eventloop
    #
    def on_stop(&block)
      @@on_stop_proc << block
    end

    # Calling 'block' when having trapped an INT signal
    #
    def on_int_signal(&block)
      # trap(:INT)
      warn "Missing implementation 'on_int_signal'"
    end

    # Calling 'block' when having trapped a TERM signal
    #
    def on_term_signal(&block)
      # trap(:TERM) {}
      warn "Missing implementation 'on_term_signal'"
    end

    private
    def initialize(opts = {}, &block)
      #run(&block) if block
    end

  end
end<|MERGE_RESOLUTION|>--- conflicted
+++ resolved
@@ -70,15 +70,12 @@
       raise "Missing implementation 'every'"
     end
 
-<<<<<<< HEAD
     # Call 'block' in the context of a separate thread.
     #
     def defer(&block)
       raise "Missing implementation 'defer'"
     end
 
-=======
->>>>>>> 838835e9
     # Block calling thread until eventloop exits
     def join()
       raise "Missing implementation 'join'"
