--- conflicted
+++ resolved
@@ -34,17 +34,10 @@
   #
   # @yieldparam [String] msg the error or warning message
   #
-<<<<<<< HEAD
-	%w(error warn).each do |type|
-		work("log_inform_#{type}") do |res, msg|
-		  logger.send(type, msg)
-      res.comm.publish(
-=======
   %w(error warn).each do |type|
     work("log_inform_#{type}") do |res, msg|
       logger.send(type, msg)
       OmfCommon.comm.publish(
->>>>>>> e02b35d7
         res.uid,
         OmfCommon::Message.create(:inform, nil, { reason: msg, inform_type: type.upcase })
       )
