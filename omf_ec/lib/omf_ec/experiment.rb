--- conflicted
+++ resolved
@@ -8,13 +8,9 @@
   class Experiment
     include Singleton
 
-<<<<<<< HEAD
-    attr_accessor :name, :oml_uri, :app_definitions, :cmdline_properties
-=======
     include MonitorMixin
 
     attr_accessor :name, :oml_uri, :app_definitions, :property
->>>>>>> fca87a84
     attr_reader :groups, :sub_groups, :state
 
     def initialize
@@ -24,8 +20,8 @@
       @events ||= []
       @app_definitions ||= Hash.new
       @sub_groups ||= []
-<<<<<<< HEAD
       @cmdline_properties ||= Hash.new
+      super
     end
 
     def property
@@ -36,9 +32,6 @@
       override_value = @cmdline_properties[name.to_s.to_sym]
       value = override_value unless override_value.nil?
       ExperimentProperty.create(name, value, description)
-=======
-      super
->>>>>>> fca87a84
     end
 
     def resource(id)
