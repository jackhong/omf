--- conflicted
+++ resolved
@@ -139,12 +139,8 @@
   # - port = [Fixnum] optional port number of the home XMPP server
   # - useDnsSrv = [Bool] optional flag to enable DNS SRV record resolution
   #
-<<<<<<< HEAD
   def initialize(user, password, host, port = nil, useDnsSrv = nil, max_retries = nil)
     super('transport::xmpp_svc')
-=======
-  def initialize(user, password, host, port = nil, useDnsSrv = nil, max_retries = 0)
->>>>>>> 62e4be2e
 
     # Set internal attributes
     @userJID = "#{user}@#{host}"
