--- conflicted
+++ resolved
@@ -38,11 +38,7 @@
   #
   # [Symbol] either :unknown | :ubuntu | :fedora
   #
-<<<<<<< HEAD
-  work('detect_platform') do 
-=======
   work('detect_platform') do
->>>>>>> e02b35d7
     r = `cat /etc/*release`.upcase
     platform = :unknown
     platform = :ubuntu if r.include?('UBUNTU')
@@ -57,11 +53,7 @@
   #
   # Further checks may be implemented later
   # (e.g. is the pkg provided by any known repository, etc...)
-<<<<<<< HEAD
-  # 
-=======
   #
->>>>>>> e02b35d7
   # @yieldparam [String] pkg_name the package name to check
   #
   # [Boolean] true or fals
@@ -78,11 +70,7 @@
 
   # This utility block install a package on an Ubuntu platform using
   # the underlying apt-get tool
-<<<<<<< HEAD
-  # 
-=======
   #
->>>>>>> e02b35d7
   # @yieldparam [String] pkg_name the package name to install
   #
   work('install_ubuntu') do |res, pkg_name|
@@ -97,11 +85,7 @@
 
   # This utility block install a package on an Fedora platform using
   # the underlying yum tool
-<<<<<<< HEAD
-  # 
-=======
   #
->>>>>>> e02b35d7
   # @yieldparam [String] pkg_name the package name to install
   #
   work('install_fedora') do |res, pkg_name|
@@ -117,11 +101,7 @@
   #
   # @yieldparam [String] pkg_name the package name to install
   # @yieldparam [String] install_path the path where to install this package
-<<<<<<< HEAD
-  # 
-=======
   #
->>>>>>> e02b35d7
   work('install_tarball') do |res, pkg_name, install_path|
     next false unless res.valid_pkg_name(pkg_name)
     require 'net/http'
